import logging

from smac.tae.execute_ta_run import StatusType, ExecuteTARun

import pynisher

__author__ = "Marius Lindauer"
__copyright__ = "Copyright 2015, ML4AAD"
__license__ = "3-clause BSD"
__maintainer__ = "Marius Lindauer"
__email__ = "lindauer@cs.uni-freiburg.de"
__version__ = "0.0.1"


class ExecuteTAFunc(ExecuteTARun):

    """Evaluate function for given configuration and resource limit.

    Parameters
    ----------
    ta : callable
        Function (target algorithm) to be optimized. Needs to accept at least a
        configuration and a seed. Can return a float (the loss) or a tuple
        (the loss and additional run information in a dictionary).
    stats : smac.stats.stats.Stats
        Stats object to collect statistics about runtime etc.
    run_obj: str
        Run objective (runtime or quality)
    par_factor: int
        Penalized average runtime factor. Only used when `run_obj='runtime'`
    """

<<<<<<< HEAD
    def __init__(self, func, stats, run_obj="quality", par_factor=1):
        super().__init__(ta=func,
                 stats=stats,
                 runhistory=runhistory,
                 run_obj=run_obj)
        
        self.logger = logging.getLogger("ExecuteTAFunc")
        self.par_factor = par_factor

        self._supports_memory_limit = True

=======
>>>>>>> 46c5f37a
    def run(self, config, instance=None,
            cutoff=None,
            memory_limit=None,
            seed=12345,
            instance_specific="0"
            ):
        """
            runs target algorithm <self.ta> with configuration <config> on
            instance <instance> with instance specifics <specifics>
            for at most <cutoff> seconds and random seed <seed>

            Parameters
            ----------
                config : dictionary (or similar)
                    dictionary param -> value
                instance : str
                    problem instance
                cutoff : int, optional
                    Wallclock time limit of the target algorithm. If no value is
                    provided no limit will be enforced.
                memory_limit : int, optional
                    Memory limit in MB enforced on the target algorithm If no
                    value is provided no limit will be enforced.
                seed : int
                    random seed
                instance_specific: str
                    instance specific information (e.g., domain file or solution)
            Returns
            -------
                status: enum of StatusType (int)
                    {SUCCESS, TIMEOUT, CRASHED, ABORT}
                cost: float
                    cost/regret/quality/runtime (float) (None, if not returned by TA)
                runtime: float
                    runtime (None if not returned by TA)
                additional_info: dict
                    all further additional run information
        """

        arguments = {'logger': logging.getLogger("pynisher"),
                     'wall_time_in_s': cutoff,
                     'mem_in_mb': memory_limit}

        obj = pynisher.enforce_limits(**arguments)(self.ta)

        if instance:
            rval = obj(config, instance, seed)
        else:
            rval = obj(config, seed)

        if isinstance(rval, tuple):
            result = rval[0]
            additional_run_info = rval[1]
        else:
            result = rval
            additional_run_info = {}

        if obj.exit_status is pynisher.TimeoutException:
            status = StatusType.TIMEOUT
            cost = 1234567890
        elif obj.exit_status is pynisher.MemorylimitException:
            status = StatusType.MEMOUT
            cost = 1234567890
        elif obj.exit_status == 0 and result is not None:
            status = StatusType.SUCCESS
            cost = result
        else:
            status = StatusType.CRASHED
            cost = 1234567890  # won't be used for the model

        runtime = float(obj.wall_clock_time)

        return status, cost, runtime, additional_run_info<|MERGE_RESOLUTION|>--- conflicted
+++ resolved
@@ -30,20 +30,6 @@
         Penalized average runtime factor. Only used when `run_obj='runtime'`
     """
 
-<<<<<<< HEAD
-    def __init__(self, func, stats, run_obj="quality", par_factor=1):
-        super().__init__(ta=func,
-                 stats=stats,
-                 runhistory=runhistory,
-                 run_obj=run_obj)
-        
-        self.logger = logging.getLogger("ExecuteTAFunc")
-        self.par_factor = par_factor
-
-        self._supports_memory_limit = True
-
-=======
->>>>>>> 46c5f37a
     def run(self, config, instance=None,
             cutoff=None,
             memory_limit=None,
