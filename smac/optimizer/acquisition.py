--- conflicted
+++ resolved
@@ -422,20 +422,10 @@
     def __init__(self,
                  model: AbstractEPM,
                  par: float = 0.0):
-
-<<<<<<< HEAD
-        r"""Computes the probability of improvement for a given x over the best so far value as
-        acquisition value.
-
-        :math:`P(f_{t+1}(\mathbf{X})\geq f(\mathbf{X^+})) :=
-        \Phi(\frac{\mu(\mathbf{X}) - f(\mathbf{X^+})}{\sigma(\mathbf{X})})`,
-        with :math:`f(X^+)` as the best location and :math:`\Phi` the cdf of the standard normal
-=======
-        """Computes the probability of improvement for a given x over the best so far value as acquisition value.
+        r"""Computes the probability of improvement for a given x over the best so far value as acquisition value.
 
         :math:`P(f_{t+1}(\mathbf{X})\geq f(\mathbf{X^+}))` :math:`:= \Phi(\\frac{ \mu(\mathbf{X})-f(\mathbf{X^+}) }
         { \sigma(\mathbf{X}) })` with :math:`f(X^+)` as the incumbent and :math:`\Phi` the cdf of the standard normal
->>>>>>> 2bc8005a
 
         Parameters
         ----------
