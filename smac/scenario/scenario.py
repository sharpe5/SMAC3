--- conflicted
+++ resolved
@@ -191,14 +191,8 @@
         self.add_argument(name='wallclock_limit', help=None, default=numpy.inf,
                           callback=float)
         self.add_argument(name='runcount_limit', help=None, default=numpy.inf,
-<<<<<<< HEAD
                           callback=float, dest="ta_run_limit")
         self.add_argument(name='instance_file', help=None, dest='train_inst_fn')
-=======
-                          callback=lambda arg: float(arg), dest="ta_run_limit")
-        self.add_argument(
-            name='instance_file', help=None, dest='train_inst_fn')
->>>>>>> 17413eb2
         self.add_argument(name='test_instance_file', help=None,
                           dest='test_inst_fn')
         self.add_argument(name='feature_file', help=None, dest='feature_fn')
@@ -304,7 +298,6 @@
                               (self.pcs_fn))
             sys.exit(1)
 
-<<<<<<< HEAD
         self.logger.info("Output to %s" % (self.output_dir))
 
     def __getstate__(self):
@@ -314,7 +307,4 @@
 
     def __setstate__(self, d):
         self.__dict__.update(d)
-        self.logger = logging.getLogger("scenario")
-=======
-        self.logger.info("Output to %s" % (self.output_dir))
->>>>>>> 17413eb2
+        self.logger = logging.getLogger("scenario")